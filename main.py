--- conflicted
+++ resolved
@@ -11,16 +11,6 @@
 
 """Train a regression model that maps the weak detector's intermediate feature map to the offloading reward."""
 
-stageWeight1 = np.load('./stage9_SPPF_features(1).npy', allow_pickle=True, encoding="latin1")
-stageWeight2 = np.load('./stage9_SPPF_features(2).npy', allow_pickle=True, encoding="latin1")
-stageWeight3 = np.load('./stage9_SPPF_features(3).npy', allow_pickle=True, encoding="latin1")
-stageWeight4 = np.load('./stage9_SPPF_features(4).npy', allow_pickle=True, encoding="latin1")
-stageWeight5 = np.load('./stage9_SPPF_features(5).npy', allow_pickle=True, encoding="latin1")
-print(stageWeight1.shape)
-print(stageWeight2.shape)
-print(stageWeight3.shape)
-print(stageWeight4.shape)
-print(stageWeight5.shape)
 
 def load_feature(path, stage):
     """
@@ -67,13 +57,8 @@
     """
     train_feature = [x.flatten() for x in train_feature]
     val_feature = [x.flatten() for x in val_feature]
-<<<<<<< HEAD
-    """alpha_init, lambda_init"""
-    reg = BayesianRidge().fit(train_feature, train_reward)
-=======
     reg = BayesianRidge(alpha_1=opts.alpha_1, alpha_2=opts.alpha_2, lambda_1=opts.lambda_1, lambda_2=opts.lambda_2).fit(
         train_feature, train_reward)
->>>>>>> f4a03888
     train_est, val_est = reg.predict(train_feature), reg.predict(val_feature)
     return train_est, val_est
 
@@ -101,16 +86,9 @@
     """Fit an elastic net model to predict offloading reward."""
     train_feature = [x.flatten() for x in train_feature]
     val_feature = [x.flatten() for x in val_feature]
-<<<<<<< HEAD
-    reg = ElasticNet().fit(train_feature, train_reward)
-    train_est, val_est = reg.predict(train_feature), reg.predict(val_feature)
-    return train_est, val_est
-
-=======
     reg = ElasticNet(alpha=opts.alpha, l1_ratio=opts.l1_ratio).fit(train_feature, train_reward)
     train_est, val_est = reg.predict(train_feature), reg.predict(val_feature)
     return train_est, val_est
->>>>>>> f4a03888
 
 
 @dataclass
@@ -128,11 +106,7 @@
     """Fit a support vector regression model to predict offloading reward."""
     train_feature = [x.flatten() for x in train_feature]
     val_feature = [x.flatten() for x in val_feature]
-<<<<<<< HEAD
-    reg = SVR().fit(train_feature, train_reward)
-=======
     reg = SVR(kernel=opts.kernel, gamma=opts.gamma, C=C).fit(train_feature, train_reward)
->>>>>>> f4a03888
     train_est, val_est = reg.predict(train_feature), reg.predict(val_feature)
     return train_est, val_est
 
@@ -152,12 +126,8 @@
     """Fit a Gradient Boosting Regressor to predict offloading reward."""
     train_feature = [x.flatten() for x in train_feature]
     val_feature = [x.flatten() for x in val_feature]
-<<<<<<< HEAD
-    reg = GradientBoostingRegressor().fit(train_feature, train_reward)
-=======
     reg = GradientBoostingRegressor(learning_rate=opts.learning_rate, n_estimators=opts.n_estimators,
                                     subsample=ops.subsample).fit(train_feature, train_reward)
->>>>>>> f4a03888
     train_est, val_est = reg.predict(train_feature), reg.predict(val_feature)
     return train_est, val_est
 
